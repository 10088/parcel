--- conflicted
+++ resolved
@@ -671,13 +671,8 @@
       });
     });
 
-<<<<<<< HEAD
-    //Set all inbound and outbound nodes up
-    subGraphChanges.nodes.forEach((value, key) => {
-=======
     // set all inbound and outbound nodes up
     transformationSubgraph.nodes.forEach((value, key) => {
->>>>>>> e7b4e7b3
       let oldNodeId = newIdToOldNodeIdsMap.get(key);
       if (oldNodeId) {
         this.outboundEdges.getEdges(oldNodeId, null).forEach(value => {

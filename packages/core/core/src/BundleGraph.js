// @flow strict-local

import type {
  GraphVisitor,
  FilePath,
  Symbol,
  TraversalActions,
} from '@parcel/types';
import querystring from 'querystring';

import type {
  Asset,
  AssetNode,
  Bundle,
  BundleGraphNode,
  BundleGroup,
  Dependency,
  DependencyNode,
  NodeId,
  InternalSourceLocation,
  Target,
} from './types';
import type AssetGraph from './AssetGraph';
<<<<<<< HEAD
import {nodeFromAsset} from './AssetGraph';
=======
import type {ProjectPath} from './projectPath';
>>>>>>> b96da086

import assert from 'assert';
import invariant from 'assert';
import nullthrows from 'nullthrows';
import {objectSortedEntriesDeep, getRootDir} from '@parcel/utils';
import {Hash, hashString} from '@parcel/hash';
import {Priority, BundleBehavior} from './types';

import {getBundleGroupId, getPublicId} from './utils';
import {ALL_EDGE_TYPES, mapVisitor} from './Graph';
import ContentGraph, {type SerializedContentGraph} from './ContentGraph';
import {ISOLATED_ENVS} from './public/Environment';
import {fromProjectPath} from './projectPath';

type BundleGraphEdgeTypes =
  // A lack of an edge type indicates to follow the edge while traversing
  // the bundle's contents, e.g. `bundle.traverse()` during packaging.
  | null
  // Used for constant-time checks of presence of a dependency or asset in a bundle,
  // avoiding bundle traversal in cases like `isAssetInAncestors`
  | 'contains'
  // Connections between bundles and bundle groups, for quick traversal of the
  // bundle hierarchy.
  | 'bundle'
  // When dependency -> asset: Indicates that the asset a dependency references
  //                           is contained in another bundle.
  // When dependency -> bundle: Indicates the bundle is necessary for any bundles
  //                           with the dependency.
  // When bundle -> bundle:    Indicates the target bundle is necessary for the
  //                           source bundle.
  // This type prevents referenced assets from being traversed from dependencies
  // along the untyped edge, and enables traversal to referenced bundles that are
  // not directly connected to bundle group nodes.
  | 'references'
  // Signals that the dependency is internally resolvable via the bundle's ancestry,
  // and that the bundle connected to the dependency is not necessary for the source bundle.
  | 'internal_async';

type InternalSymbolResolution = {|
  asset: Asset,
  exportSymbol: string,
  symbol: ?Symbol | false,
  loc: ?InternalSourceLocation,
|};

type InternalExportSymbolResolution = {|
  ...InternalSymbolResolution,
  +exportAs: Symbol | string,
|};

type SerializedBundleGraph = {|
  $$raw: true,
  graph: SerializedContentGraph<BundleGraphNode, BundleGraphEdgeTypes>,
  bundleContentHashes: Map<string, string>,
  assetPublicIds: Set<string>,
  publicIdByAssetId: Map<string, string>,
|};

function makeReadOnlySet<T>(set: Set<T>): $ReadOnlySet<T> {
  return new Proxy(set, {
    get(target, property) {
      if (property === 'delete' || property === 'add' || property === 'clear') {
        return undefined;
      } else {
        // $FlowFixMe[incompatible-type]
        let value = target[property];
        return typeof value === 'function' ? value.bind(target) : value;
      }
    },
  });
}

export default class BundleGraph {
  _assetPublicIds: Set<string>;
  _publicIdByAssetId: Map<string, string>;
  // TODO: These hashes are being invalidated in mutative methods, but this._graph is not a private
  // property so it is possible to reach in and mutate the graph without invalidating these hashes.
  // It needs to be exposed in BundlerRunner for now based on how applying runtimes works and the
  // BundlerRunner takes care of invalidating hashes when runtimes are applied, but this is not ideal.
  _bundleContentHashes: Map<string, string>;
  _targetEntryRoots: Map<ProjectPath, FilePath> = new Map();
  _graph: ContentGraph<BundleGraphNode, BundleGraphEdgeTypes>;

  constructor({
    graph,
    publicIdByAssetId,
    assetPublicIds,
    bundleContentHashes,
  }: {|
    graph: ContentGraph<BundleGraphNode, BundleGraphEdgeTypes>,
    publicIdByAssetId: Map<string, string>,
    assetPublicIds: Set<string>,
    bundleContentHashes: Map<string, string>,
  |}) {
    this._graph = graph;
    this._assetPublicIds = assetPublicIds;
    this._publicIdByAssetId = publicIdByAssetId;
    this._bundleContentHashes = bundleContentHashes;
  }

  static fromAssetGraph(
    assetGraph: AssetGraph,
    publicIdByAssetId: Map<string, string> = new Map(),
    assetPublicIds: Set<string> = new Set(),
  ): BundleGraph {
    let graph = new ContentGraph<BundleGraphNode, BundleGraphEdgeTypes>();
    let assetGroupIds = new Set();
    let assetGraphNodeIdToBundleGraphNodeId = new Map<NodeId, NodeId>();

    let assetGraphRootNode =
      assetGraph.rootNodeId != null
        ? assetGraph.getNode(assetGraph.rootNodeId)
        : null;
    invariant(assetGraphRootNode != null && assetGraphRootNode.type === 'root');

    for (let [nodeId, node] of assetGraph.nodes) {
      if (node.type === 'asset') {
        let {id: assetId} = node.value;
        // Generate a new, short public id for this asset to use.
        // If one already exists, use it.
        let publicId = publicIdByAssetId.get(assetId);
        if (publicId == null) {
          publicId = getPublicId(assetId, existing =>
            assetPublicIds.has(existing),
          );
          publicIdByAssetId.set(assetId, publicId);
          assetPublicIds.add(publicId);
        }
      }

      // Don't copy over asset groups into the bundle graph.
      if (node.type === 'asset_group') {
        assetGroupIds.add(nodeId);
      } else {
        let bundleGraphNodeId = graph.addNodeByContentKey(node.id, node);
        if (node.id === assetGraphRootNode?.id) {
          graph.setRootNodeId(bundleGraphNodeId);
        }
        assetGraphNodeIdToBundleGraphNodeId.set(nodeId, bundleGraphNodeId);
      }
    }

    for (let edge of assetGraph.getAllEdges()) {
      let fromIds;
      if (assetGroupIds.has(edge.from)) {
        fromIds = [...assetGraph.inboundEdges.getEdges(edge.from, null)];
      } else {
        fromIds = [edge.from];
      }

      for (let from of fromIds) {
        if (assetGroupIds.has(edge.to)) {
          for (let to of assetGraph.outboundEdges.getEdges(edge.to, null)) {
            graph.addEdge(
              nullthrows(assetGraphNodeIdToBundleGraphNodeId.get(from)),
              nullthrows(assetGraphNodeIdToBundleGraphNodeId.get(to)),
            );
          }
        } else {
          graph.addEdge(
            nullthrows(assetGraphNodeIdToBundleGraphNodeId.get(from)),
            nullthrows(assetGraphNodeIdToBundleGraphNodeId.get(edge.to)),
          );
        }
      }
    }

    return new BundleGraph({
      graph,
      assetPublicIds,
      bundleContentHashes: new Map(),
      publicIdByAssetId,
    });
  }

  serialize(): SerializedBundleGraph {
    return {
      $$raw: true,
      graph: this._graph.serialize(),
      assetPublicIds: this._assetPublicIds,
      bundleContentHashes: this._bundleContentHashes,
      publicIdByAssetId: this._publicIdByAssetId,
    };
  }

  static deserialize(serialized: SerializedBundleGraph): BundleGraph {
    return new BundleGraph({
      graph: ContentGraph.deserialize(serialized.graph),
      assetPublicIds: serialized.assetPublicIds,
      bundleContentHashes: serialized.bundleContentHashes,
      publicIdByAssetId: serialized.publicIdByAssetId,
    });
  }

  addAssetGraphToBundle(
    asset: Asset,
    bundle: Bundle,
    shouldSkipDependency: Dependency => boolean = d =>
      this.isDependencySkipped(d),
  ) {
    let assetNodeId = this._graph.getNodeIdByContentKey(asset.id);
    let bundleNodeId = this._graph.getNodeIdByContentKey(bundle.id);

    // The root asset should be reached directly from the bundle in traversal.
    // Its children will be traversed from there.
    this._graph.addEdge(bundleNodeId, assetNodeId);
    this._graph.traverse((nodeId, _, actions) => {
      let node = nullthrows(this._graph.getNode(nodeId));
      if (node.type === 'bundle_group') {
        actions.skipChildren();
        return;
      }

      if (node.type === 'dependency' && shouldSkipDependency(node.value)) {
        actions.skipChildren();
        return;
      }

      if (node.type === 'asset' || node.type === 'dependency') {
        this._graph.addEdge(bundleNodeId, nodeId, 'contains');
      }

      if (node.type === 'dependency') {
        for (let [bundleGroupNodeId, bundleGroupNode] of this._graph
          .getNodeIdsConnectedFrom(nodeId)
          .map(id => [id, nullthrows(this._graph.getNode(id))])
          .filter(([, node]) => node.type === 'bundle_group')) {
          invariant(bundleGroupNode.type === 'bundle_group');
          this._graph.addEdge(bundleNodeId, bundleGroupNodeId, 'bundle');
        }

        // If the dependency references a target bundle, add a reference edge from
        // the source bundle to the dependency for easy traversal.
        if (
          this._graph
            .getNodeIdsConnectedFrom(nodeId, 'references')
            .map(id => nullthrows(this._graph.getNode(id)))
            .some(node => node.type === 'bundle')
        ) {
          this._graph.addEdge(bundleNodeId, nodeId, 'references');
        }
      }
    }, assetNodeId);
    this._bundleContentHashes.delete(bundle.id);
  }

  addEntryToBundle(
    asset: Asset,
    bundle: Bundle,
    shouldSkipDependency?: Dependency => boolean,
  ) {
    this.addAssetGraphToBundle(asset, bundle, shouldSkipDependency);
    if (!bundle.entryAssetIds.includes(asset.id)) {
      bundle.entryAssetIds.push(asset.id);
    }
  }

  internalizeAsyncDependency(bundle: Bundle, dependency: Dependency) {
    if (dependency.priority === Priority.sync) {
      throw new Error('Expected an async dependency');
    }

    this._graph.addEdge(
      this._graph.getNodeIdByContentKey(bundle.id),
      this._graph.getNodeIdByContentKey(dependency.id),
      'internal_async',
    );
    this.removeExternalDependency(bundle, dependency);
  }

  isDependencySkipped(dependency: Dependency): boolean {
    let node = this._graph.getNodeByContentKey(dependency.id);
    invariant(node && node.type === 'dependency');
    return !!node.hasDeferred || node.excluded;
  }

  getParentBundlesOfBundleGroup(bundleGroup: BundleGroup): Array<Bundle> {
    return this._graph
      .getNodeIdsConnectedTo(
        this._graph.getNodeIdByContentKey(getBundleGroupId(bundleGroup)),
        'bundle',
      )
      .map(id => nullthrows(this._graph.getNode(id)))
      .filter(node => node.type === 'bundle')
      .map(node => {
        invariant(node.type === 'bundle');
        return node.value;
      });
  }

  resolveAsyncDependency(
    dependency: Dependency,
    bundle: ?Bundle,
  ): ?(
    | {|type: 'bundle_group', value: BundleGroup|}
    | {|type: 'asset', value: Asset|}
  ) {
    let depNodeId = this._graph.getNodeIdByContentKey(dependency.id);
    let bundleNodeId =
      bundle != null ? this._graph.getNodeIdByContentKey(bundle.id) : null;

    if (
      bundleNodeId != null &&
      this._graph.hasEdge(bundleNodeId, depNodeId, 'internal_async')
    ) {
      let referencedAssetNodeIds = this._graph.getNodeIdsConnectedFrom(
        depNodeId,
        'references',
      );

      let resolved;
      if (referencedAssetNodeIds.length === 0) {
        resolved = this.getDependencyResolution(dependency, bundle);
      } else if (referencedAssetNodeIds.length === 1) {
        let referencedAssetNode = this._graph.getNode(
          referencedAssetNodeIds[0],
        );
        // If a referenced asset already exists, resolve this dependency to it.
        invariant(referencedAssetNode?.type === 'asset');
        resolved = referencedAssetNode.value;
      } else {
        throw new Error('Dependencies can only reference one asset');
      }

      if (resolved == null) {
        return;
      } else {
        return {
          type: 'asset',
          value: resolved,
        };
      }
    }

    let node = this._graph
      .getNodeIdsConnectedFrom(this._graph.getNodeIdByContentKey(dependency.id))
      .map(id => nullthrows(this._graph.getNode(id)))
      .find(node => node.type === 'bundle_group');

    if (node == null) {
      return;
    }

    invariant(node.type === 'bundle_group');
    return {
      type: 'bundle_group',
      value: node.value,
    };
  }

  getReferencedBundle(dependency: Dependency, fromBundle: Bundle): ?Bundle {
    let dependencyNodeId = this._graph.getNodeIdByContentKey(dependency.id);

    // If this dependency is async, there will be a bundle group attached to it.
    let node = this._graph
      .getNodeIdsConnectedFrom(dependencyNodeId)
      .map(id => nullthrows(this._graph.getNode(id)))
      .find(node => node.type === 'bundle_group');

    if (node != null) {
      invariant(node.type === 'bundle_group');
      return this.getBundlesInBundleGroup(node.value).find(b => {
        let mainEntryId = b.entryAssetIds[b.entryAssetIds.length - 1];
        return mainEntryId != null && node.value.entryAssetId === mainEntryId;
      });
    }

    // Otherwise, it may be a reference to another asset in the same bundle group.
    // Resolve the dependency to an asset, and look for it in one of the referenced bundles.
    let referencedBundles = this.getReferencedBundles(fromBundle);
    let referenced = this._graph
      .getNodeIdsConnectedFrom(dependencyNodeId, 'references')
      .map(id => nullthrows(this._graph.getNode(id)))
      .find(node => node.type === 'asset');

    if (referenced != null) {
      invariant(referenced.type === 'asset');
      return referencedBundles.find(b =>
        this.bundleHasAsset(b, referenced.value),
      );
    }
  }

  removeAssetGraphFromBundle(asset: Asset, bundle: Bundle) {
    let bundleNodeId = this._graph.getNodeIdByContentKey(bundle.id);
    let assetNodeId = this._graph.getNodeIdByContentKey(asset.id);

    // Remove all contains edges from the bundle to the nodes in the asset's
    // subgraph.
    this._graph.traverse((nodeId, context, actions) => {
      let node = nullthrows(this._graph.getNode(nodeId));

      if (node.type === 'bundle_group') {
        actions.skipChildren();
        return;
      }

      if (node.type !== 'dependency' && node.type !== 'asset') {
        return;
      }

      if (this._graph.hasEdge(bundleNodeId, nodeId, 'contains')) {
        this._graph.removeEdge(
          bundleNodeId,
          nodeId,
          'contains',
          // Removing this contains edge should not orphan the connected node. This
          // is disabled for performance reasons as these edges are removed as part
          // of a traversal, and checking for orphans becomes quite expensive in
          // aggregate.
          false /* removeOrphans */,
        );
      } else {
        actions.skipChildren();
      }

      if (node.type === 'asset' && this._graph.hasEdge(bundleNodeId, nodeId)) {
        // Remove the untyped edge from the bundle to the node (it's an entry)
        this._graph.removeEdge(bundleNodeId, nodeId);

        let entryIndex = bundle.entryAssetIds.indexOf(node.value.id);
        if (entryIndex >= 0) {
          // Shared bundles have untyped edges to their asset graphs but don't
          // have entry assets. For those that have entry asset ids, remove them.
          bundle.entryAssetIds.splice(entryIndex, 1);
        }
      }

      if (node.type === 'dependency') {
        this.removeExternalDependency(bundle, node.value);
        if (this._graph.hasEdge(bundleNodeId, nodeId, 'references')) {
          this._graph.addEdge(bundleNodeId, nodeId, 'references');
        }
        if (this._graph.hasEdge(bundleNodeId, nodeId, 'internal_async')) {
          this._graph.removeEdge(bundleNodeId, nodeId, 'internal_async');
        }
      }
    }, assetNodeId);

    // Remove bundle node if it no longer has any entry assets
    if (this._graph.getNodeIdsConnectedFrom(bundleNodeId).length === 0) {
      this.removeBundle(bundle);
    }

    this._bundleContentHashes.delete(bundle.id);
  }

  removeBundle(bundle: Bundle): Set<BundleGroup> {
    // Remove bundle node if it no longer has any entry assets
    let bundleNodeId = this._graph.getNodeIdByContentKey(bundle.id);

    let bundleGroupNodeIds = this._graph.getNodeIdsConnectedTo(
      bundleNodeId,
      'bundle',
    );
    this._graph.removeNode(bundleNodeId);

    let removedBundleGroups: Set<BundleGroup> = new Set();
    // Remove bundle group node if it no longer has any bundles
    for (let bundleGroupNodeId of bundleGroupNodeIds) {
      let bundleGroupNode = nullthrows(this._graph.getNode(bundleGroupNodeId));
      invariant(bundleGroupNode.type === 'bundle_group');
      let bundleGroup = bundleGroupNode.value;

      if (
        // If the bundle group's entry asset belongs to this bundle, the group
        // was created because of this bundle. Remove the group.
        bundle.entryAssetIds.includes(bundleGroup.entryAssetId) ||
        // If the bundle group is now empty, remove it.
        this.getBundlesInBundleGroup(bundleGroup).length === 0
      ) {
        removedBundleGroups.add(bundleGroup);
        this.removeBundleGroup(bundleGroup);
      }
    }

    this._bundleContentHashes.delete(bundle.id);
    return removedBundleGroups;
  }

  removeBundleGroup(bundleGroup: BundleGroup) {
    let bundleGroupNode = nullthrows(
      this._graph.getNodeByContentKey(getBundleGroupId(bundleGroup)),
    );
    invariant(bundleGroupNode.type === 'bundle_group');

    let bundlesInGroup = this.getBundlesInBundleGroup(bundleGroupNode.value);
    for (let bundle of bundlesInGroup) {
      if (this.getBundleGroupsContainingBundle(bundle).length === 1) {
        let removedBundleGroups = this.removeBundle(bundle);
        if (removedBundleGroups.has(bundleGroup)) {
          // This function can be reentered through removeBundle above. In the case this
          // bundle group has already been removed, stop.
          return;
        }
      }
    }

    // This function can be reentered through removeBundle above. In this case,
    // the node may already been removed.
    if (this._graph.hasContentKey(bundleGroupNode.id)) {
      this._graph.removeNode(
        this._graph.getNodeIdByContentKey(bundleGroupNode.id),
      );
    }

    assert(
      bundlesInGroup.every(
        bundle => this.getBundleGroupsContainingBundle(bundle).length > 0,
      ),
    );
  }

  removeExternalDependency(bundle: Bundle, dependency: Dependency) {
    let bundleNodeId = this._graph.getNodeIdByContentKey(bundle.id);
    for (let bundleGroupNode of this._graph
      .getNodeIdsConnectedFrom(this._graph.getNodeIdByContentKey(dependency.id))
      .map(id => nullthrows(this._graph.getNode(id)))
      .filter(node => node.type === 'bundle_group')) {
      let bundleGroupNodeId = this._graph.getNodeIdByContentKey(
        bundleGroupNode.id,
      );

      if (!this._graph.hasEdge(bundleNodeId, bundleGroupNodeId, 'bundle')) {
        continue;
      }

      let inboundDependencies = this._graph
        .getNodeIdsConnectedTo(bundleGroupNodeId)
        .map(id => nullthrows(this._graph.getNode(id)))
        .filter(node => node.type === 'dependency')
        .map(node => {
          invariant(node.type === 'dependency');
          return node.value;
        });

      // If every inbound dependency to this bundle group does not belong to this bundle,
      // or the dependency is internal to the bundle, then the connection between
      // this bundle and the group is safe to remove.
      if (
        inboundDependencies.every(
          dependency =>
            !this.bundleHasDependency(bundle, dependency) ||
            this._graph.hasEdge(
              bundleNodeId,
              this._graph.getNodeIdByContentKey(dependency.id),
              'internal_async',
            ),
        )
      ) {
        this._graph.removeEdge(bundleNodeId, bundleGroupNodeId, 'bundle');
      }
    }
  }

  createAssetReference(
    dependency: Dependency,
    asset: Asset,
    bundle: Bundle,
  ): void {
    let dependencyId = this._graph.getNodeIdByContentKey(dependency.id);
    let assetId = this._graph.getNodeIdByContentKey(asset.id);
    let bundleId = this._graph.getNodeIdByContentKey(bundle.id);
    this._graph.addEdge(dependencyId, assetId, 'references');

    this._graph.addEdge(dependencyId, bundleId, 'references');
    if (this._graph.hasEdge(dependencyId, assetId)) {
      this._graph.removeEdge(dependencyId, assetId);
    }
  }

  createBundleReference(from: Bundle, to: Bundle): void {
    this._graph.addEdge(
      this._graph.getNodeIdByContentKey(from.id),
      this._graph.getNodeIdByContentKey(to.id),
      'references',
    );
  }

  findBundlesWithAsset(asset: Asset): Array<Bundle> {
    return this._graph
      .getNodeIdsConnectedTo(
        this._graph.getNodeIdByContentKey(asset.id),
        'contains',
      )
      .map(id => nullthrows(this._graph.getNode(id)))
      .filter(node => node.type === 'bundle')
      .map(node => {
        invariant(node.type === 'bundle');
        return node.value;
      });
  }

  findBundlesWithDependency(dependency: Dependency): Array<Bundle> {
    return this._graph
      .getNodeIdsConnectedTo(
        nullthrows(this._graph.getNodeIdByContentKey(dependency.id)),
        'contains',
      )
      .map(id => nullthrows(this._graph.getNode(id)))
      .filter(node => node.type === 'bundle')
      .map(node => {
        invariant(node.type === 'bundle');
        return node.value;
      });
  }

  getDependencyAssets(dependency: Dependency): Array<Asset> {
    return this._graph
      .getNodeIdsConnectedFrom(this._graph.getNodeIdByContentKey(dependency.id))
      .map(id => nullthrows(this._graph.getNode(id)))
      .filter(node => node.type === 'asset')
      .map(node => {
        invariant(node.type === 'asset');
        return node.value;
      });
  }

  getDependencyResolution(dep: Dependency, bundle: ?Bundle): ?Asset {
    let assets = this.getDependencyAssets(dep);
    let firstAsset = assets[0];
    let resolved =
      // If no bundle is specified, use the first concrete asset.
      bundle == null
        ? firstAsset
        : // Otherwise, find the first asset that belongs to this bundle.
          assets.find(asset => this.bundleHasAsset(bundle, asset)) ||
          firstAsset;

    // If a resolution still hasn't been found, return the first referenced asset.
    if (resolved == null) {
      this._graph.traverse(
        (nodeId, _, traversal) => {
          let node = nullthrows(this._graph.getNode(nodeId));
          if (node.type === 'asset') {
            resolved = node.value;
            traversal.stop();
          } else if (node.id !== dep.id) {
            traversal.skipChildren();
          }
        },
        this._graph.getNodeIdByContentKey(dep.id),
        'references',
      );
    }

    return resolved;
  }

  getDependencies(asset: Asset): Array<Dependency> {
    let nodeId = this._graph.getNodeIdByContentKey(asset.id);
    return this._graph.getNodeIdsConnectedFrom(nodeId).map(id => {
      let node = nullthrows(this._graph.getNode(id));
      invariant(node.type === 'dependency');
      return node.value;
    });
  }

  traverseAssets<TContext>(
    bundle: Bundle,
    visit: GraphVisitor<Asset, TContext>,
  ): ?TContext {
    return this.traverseBundle(
      bundle,
      mapVisitor(node => (node.type === 'asset' ? node.value : null), visit),
    );
  }

  isAssetReferencedByDependant(bundle: Bundle, asset: Asset): boolean {
    let assetNodeId = nullthrows(this._graph.getNodeIdByContentKey(asset.id));

    if (
      this._graph
        .getNodeIdsConnectedTo(assetNodeId, 'references')
        .map(id => this._graph.getNode(id))
        .filter(
          node =>
            node?.type === 'dependency' &&
            node.value.priority === Priority.lazy,
        ).length > 0
    ) {
      // If this asset is referenced by any async dependency, it's referenced.
      return true;
    }

    let dependencies = this._graph
      .getNodeIdsConnectedTo(assetNodeId)
      .map(id => nullthrows(this._graph.getNode(id)))
      .filter(node => node.type === 'dependency')
      .map(node => {
        invariant(node.type === 'dependency');
        return node.value;
      });

    const bundleHasReference = (bundle: Bundle) => {
      return (
        !this.bundleHasAsset(bundle, asset) &&
        dependencies.some(dependency =>
          this.bundleHasDependency(bundle, dependency),
        )
      );
    };

    let visitedBundles: Set<Bundle> = new Set();
    let siblingBundles = new Set(
      this.getBundleGroupsContainingBundle(bundle).flatMap(bundleGroup =>
        this.getBundlesInBundleGroup(bundleGroup),
      ),
    );

    // Check if any of this bundle's descendants, referencers, bundles referenced
    // by referencers, or descendants of its referencers use the asset without
    // an explicit reference edge. This can happen if e.g. the asset has been
    // deduplicated.
    return [...siblingBundles].some(referencer => {
      let isReferenced = false;
      this.traverseBundles((descendant, _, actions) => {
        if (descendant.id === bundle.id) {
          return;
        }

        if (visitedBundles.has(descendant)) {
          actions.skipChildren();
          return;
        }

        visitedBundles.add(descendant);

        if (
          descendant.type !== bundle.type ||
          descendant.env.context !== bundle.env.context
        ) {
          actions.skipChildren();
          return;
        }

        if (bundleHasReference(descendant)) {
          isReferenced = true;
          actions.stop();
          return;
        }
      }, referencer);

      return isReferenced;
    });
  }

  hasParentBundleOfType(bundle: Bundle, type: string): boolean {
    let parents = this.getParentBundles(bundle);
    return parents.length > 0 && parents.every(parent => parent.type === type);
  }

  getParentBundles(bundle: Bundle): Array<Bundle> {
    let parentBundles: Set<Bundle> = new Set();
    for (let bundleGroup of this.getBundleGroupsContainingBundle(bundle)) {
      for (let parentBundle of this.getParentBundlesOfBundleGroup(
        bundleGroup,
      )) {
        parentBundles.add(parentBundle);
      }
    }

    return [...parentBundles];
  }

  isAssetReachableFromBundle(asset: Asset, bundle: Bundle): boolean {
    // If a bundle's environment is isolated, it can't access assets present
    // in any ancestor bundles. Don't consider any assets reachable.
    if (
      ISOLATED_ENVS.has(bundle.env.context) ||
      !bundle.isSplittable ||
      bundle.bundleBehavior === BundleBehavior.isolated ||
      bundle.bundleBehavior === BundleBehavior.inline
    ) {
      return false;
    }

    // For an asset to be reachable from a bundle, it must either exist in a sibling bundle,
    // or in an ancestor bundle group reachable from all parent bundles.
    let bundleGroups = this.getBundleGroupsContainingBundle(bundle);
    return bundleGroups.every(bundleGroup => {
      // If the asset is in any sibling bundles of the original bundle, it is reachable.
      let bundles = this.getBundlesInBundleGroup(bundleGroup);
      if (
        bundles.some(
          b =>
            b.id !== bundle.id &&
            b.bundleBehavior !== BundleBehavior.isolated &&
            b.bundleBehavior !== BundleBehavior.inline &&
            this.bundleHasAsset(b, asset),
        )
      ) {
        return true;
      }

      // Get a list of parent bundle nodes pointing to the bundle group
      let parentBundleNodes = this._graph.getNodeIdsConnectedTo(
        this._graph.getNodeIdByContentKey(getBundleGroupId(bundleGroup)),
        'bundle',
      );

      // Check that every parent bundle has a bundle group in its ancestry that contains the asset.
      return parentBundleNodes.every(bundleNodeId => {
        let bundleNode = nullthrows(this._graph.getNode(bundleNodeId));
        if (
          bundleNode.type !== 'bundle' ||
          bundleNode.value.bundleBehavior === BundleBehavior.isolated ||
          bundleNode.value.bundleBehavior === BundleBehavior.inline
        ) {
          return false;
        }

        let isReachable = true;
        this._graph.traverseAncestors(
          bundleNodeId,
          (nodeId, ctx, actions) => {
            let node = nullthrows(this._graph.getNode(nodeId));
            // If we've reached the root or a context change without
            // finding this asset in the ancestry, it is not reachable.
            if (
              node.type === 'root' ||
              (node.type === 'bundle' &&
                (node.value.id === bundle.id ||
                  node.value.env.context !== bundle.env.context))
            ) {
              isReachable = false;
              actions.stop();
              return;
            }

            if (node.type === 'bundle_group') {
              let childBundles = this.getBundlesInBundleGroup(node.value);
              if (
                childBundles.some(
                  b =>
                    b.id !== bundle.id &&
                    b.bundleBehavior !== BundleBehavior.isolated &&
                    b.bundleBehavior !== BundleBehavior.inline &&
                    this.bundleHasAsset(b, asset),
                )
              ) {
                actions.skipChildren();
                return;
              }
            }
          },
          ['references', 'bundle'],
        );

        return isReachable;
      });
    });
  }

  findReachableBundleWithAsset(bundle: Bundle, asset: Asset): ?Bundle {
    let bundleGroups = this.getBundleGroupsContainingBundle(bundle);

    for (let bundleGroup of bundleGroups) {
      // If the asset is in any sibling bundles, return that bundle.
      let bundles = this.getBundlesInBundleGroup(bundleGroup).reverse();
      let res = bundles.find(
        b => b.id !== bundle.id && this.bundleHasAsset(b, asset),
      );
      if (res != null) {
        return res;
      }

      let parentBundleNodes = this.getParentBundlesOfBundleGroup(
        bundleGroup,
      ).map(bundle => nullthrows(this._graph.getNodeByContentKey(bundle.id)));

      // Find the nearest ancestor bundle that includes the asset.
      for (let bundleNode of parentBundleNodes) {
        invariant(bundleNode.type === 'bundle');
        this._graph.traverseAncestors(
          this._graph.getNodeIdByContentKey(bundleNode.id),
          (nodeId, ctx, actions) => {
            let node = nullthrows(this._graph.getNode(nodeId));
            if (node.type === 'bundle_group') {
              let childBundles = this.getBundlesInBundleGroup(
                node.value,
              ).reverse();

              res = childBundles.find(
                b => b.id !== bundle.id && this.bundleHasAsset(b, asset),
              );
              if (res != null) {
                actions.stop();
              }
            }

            // Stop when context changes
            if (
              node.type === 'bundle' &&
              node.value.env.context !== bundle.env.context
            ) {
              actions.skipChildren();
            }
          },
          ['references', 'bundle'],
        );

        if (res != null) {
          return res;
        }
      }
    }
  }

  traverseBundle<TContext>(
    bundle: Bundle,
    visit: GraphVisitor<AssetNode | DependencyNode, TContext>,
  ): ?TContext {
    let entries = true;
    let bundleNodeId = this._graph.getNodeIdByContentKey(bundle.id);

    // A modified DFS traversal which traverses entry assets in the same order
    // as their ids appear in `bundle.entryAssetIds`.
    return this._graph.dfs({
      visit: mapVisitor((nodeId, actions) => {
        let node = nullthrows(this._graph.getNode(nodeId));

        if (nodeId === bundleNodeId) {
          return;
        }

        if (node.type === 'dependency' || node.type === 'asset') {
          if (this._graph.hasEdge(bundleNodeId, nodeId, 'contains')) {
            return node;
          }
        }

        actions.skipChildren();
      }, visit),
      startNodeId: bundleNodeId,
      getChildren: nodeId => {
        let children = this._graph
          .getNodeIdsConnectedFrom(nodeId)
          .map(id => [id, nullthrows(this._graph.getNode(id))]);

        let sorted =
          entries && bundle.entryAssetIds.length > 0
            ? children.sort(([, a], [, b]) => {
                let aIndex = bundle.entryAssetIds.indexOf(a.id);
                let bIndex = bundle.entryAssetIds.indexOf(b.id);

                if (aIndex === bIndex) {
                  // If both don't exist in the entry asset list, or
                  // otherwise have the same index.
                  return 0;
                } else if (aIndex === -1) {
                  return 1;
                } else if (bIndex === -1) {
                  return -1;
                }

                return aIndex - bIndex;
              })
            : children;

        entries = false;
        return sorted.map(([id]) => id);
      },
    });
  }

  traverse<TContext>(
    visit: GraphVisitor<AssetNode | DependencyNode, TContext>,
  ): ?TContext {
    return this._graph.filteredTraverse(
      nodeId => {
        let node = nullthrows(this._graph.getNode(nodeId));
        if (node.type === 'asset' || node.type === 'dependency') {
          return node;
        }
      },
      visit,
      undefined, // start with root
      // $FlowFixMe
      ALL_EDGE_TYPES,
    );
  }

  getChildBundles(bundle: Bundle): Array<Bundle> {
    let siblings = new Set(this.getReferencedBundles(bundle));
    let bundles = [];
    this.traverseBundles((b, _, actions) => {
      if (bundle.id === b.id) {
        return;
      }

      if (!siblings.has(b)) {
        bundles.push(b);
      }

      actions.skipChildren();
    }, bundle);
    return bundles;
  }

  traverseBundles<TContext>(
    visit: GraphVisitor<Bundle, TContext>,
    startBundle: ?Bundle,
  ): ?TContext {
    return this._graph.filteredTraverse(
      nodeId => {
        let node = nullthrows(this._graph.getNode(nodeId));
        return node.type === 'bundle' ? node.value : null;
      },
      visit,
      startBundle ? this._graph.getNodeIdByContentKey(startBundle.id) : null,
      ['bundle', 'references'],
    );
  }

  getBundles(): Array<Bundle> {
    let bundles = [];
    this.traverseBundles(bundle => {
      bundles.push(bundle);
    });

    return bundles;
  }

  getTotalSize(asset: Asset): number {
    let size = 0;
    this._graph.traverse((nodeId, _, actions) => {
      let node = nullthrows(this._graph.getNode(nodeId));
      if (node.type === 'bundle_group') {
        actions.skipChildren();
        return;
      }

      if (node.type === 'asset') {
        size += node.value.stats.size;
      }
    }, this._graph.getNodeIdByContentKey(asset.id));
    return size;
  }

  getReferencingBundles(bundle: Bundle): Array<Bundle> {
    let referencingBundles: Set<Bundle> = new Set();

    this._graph.traverseAncestors(
      this._graph.getNodeIdByContentKey(bundle.id),
      nodeId => {
        let node = nullthrows(this._graph.getNode(nodeId));
        if (node.type === 'bundle' && node.value.id !== bundle.id) {
          referencingBundles.add(node.value);
        }
      },
      'references',
    );

    return [...referencingBundles];
  }

  getBundleGroupsContainingBundle(bundle: Bundle): Array<BundleGroup> {
    let bundleGroups: Set<BundleGroup> = new Set();

    for (let currentBundle of [bundle, ...this.getReferencingBundles(bundle)]) {
      for (let bundleGroup of this.getDirectParentBundleGroups(currentBundle)) {
        bundleGroups.add(bundleGroup);
      }
    }

    return [...bundleGroups];
  }

  getDirectParentBundleGroups(bundle: Bundle): Array<BundleGroup> {
    return this._graph
      .getNodeIdsConnectedTo(
        nullthrows(this._graph.getNodeIdByContentKey(bundle.id)),
        'bundle',
      )
      .map(id => nullthrows(this._graph.getNode(id)))
      .filter(node => node.type === 'bundle_group')
      .map(node => {
        invariant(node.type === 'bundle_group');
        return node.value;
      });
  }

  getBundlesInBundleGroup(bundleGroup: BundleGroup): Array<Bundle> {
    let bundles: Set<Bundle> = new Set();
    for (let bundleNodeId of this._graph.getNodeIdsConnectedFrom(
      this._graph.getNodeIdByContentKey(getBundleGroupId(bundleGroup)),
      'bundle',
    )) {
      let bundleNode = nullthrows(this._graph.getNode(bundleNodeId));
      invariant(bundleNode.type === 'bundle');
      let bundle = bundleNode.value;
      bundles.add(bundle);

      for (let referencedBundle of this.getReferencedBundles(bundle)) {
        bundles.add(referencedBundle);
      }
    }

    return [...bundles];
  }

  getReferencedBundles(
    bundle: Bundle,
    opts?: {|recursive: boolean|},
  ): Array<Bundle> {
    let recursive = opts?.recursive ?? true;
    let referencedBundles = new Set();
    this._graph.dfs({
      visit: (nodeId, _, actions) => {
        let node = nullthrows(this._graph.getNode(nodeId));
        if (node.type !== 'bundle') {
          return;
        }

        if (node.value.id === bundle.id) {
          return;
        }

        referencedBundles.add(node.value);
        if (!recursive) {
          actions.skipChildren();
        }
      },
      startNodeId: this._graph.getNodeIdByContentKey(bundle.id),
      getChildren: nodeId =>
        // Shared bundles seem to depend on being used in the opposite order
        // they were added.
        // TODO: Should this be the case?
        this._graph.getNodeIdsConnectedFrom(nodeId, 'references').reverse(),
    });

    return [...referencedBundles];
  }

  getIncomingDependencies(asset: Asset): Array<Dependency> {
    if (!this._graph.hasContentKey(asset.id)) {
      return [];
    }
    // Dependencies can be a a parent node via an untyped edge (like in the AssetGraph but without AssetGroups)
    // or they can be parent nodes via a 'references' edge
    return this._graph
      .getNodeIdsConnectedTo(
        this._graph.getNodeIdByContentKey(asset.id),
        // $FlowFixMe
        ALL_EDGE_TYPES,
      )
      .map(id => nullthrows(this._graph.getNode(id)))
      .filter(n => n.type === 'dependency')
      .map(n => {
        invariant(n.type === 'dependency');
        return n.value;
      });
  }

  getAssetWithDependency(dep: Dependency): ?Asset {
    if (!this._graph.hasContentKey(dep.id)) {
      return null;
    }

    let res = this._graph.getNodeIdsConnectedTo(
      this._graph.getNodeIdByContentKey(dep.id),
    );
    invariant(
      res.length <= 1,
      'Expected a single asset to be connected to a dependency',
    );
    let resNode = this._graph.getNode(res[0]);
    if (resNode?.type === 'asset') {
      return resNode.value;
    }
  }

  bundleHasAsset(bundle: Bundle, asset: Asset): boolean {
    let bundleNodeId = this._graph.getNodeIdByContentKey(bundle.id);
    let assetNodeId = this._graph.getNodeIdByContentKey(asset.id);
    return this._graph.hasEdge(bundleNodeId, assetNodeId, 'contains');
  }

  bundleHasDependency(bundle: Bundle, dependency: Dependency): boolean {
    let bundleNodeId = this._graph.getNodeIdByContentKey(bundle.id);
    let dependencyNodeId = this._graph.getNodeIdByContentKey(dependency.id);
    return this._graph.hasEdge(bundleNodeId, dependencyNodeId, 'contains');
  }

  filteredTraverse<TValue, TContext>(
    bundleNodeId: NodeId,
    filter: (NodeId, TraversalActions) => ?TValue,
    visit: GraphVisitor<TValue, TContext>,
  ): ?TContext {
    return this._graph.filteredTraverse(filter, visit, bundleNodeId);
  }

  resolveSymbol(
    asset: Asset,
    symbol: Symbol,
    boundary: ?Bundle,
  ): InternalSymbolResolution {
    let assetOutside = boundary && !this.bundleHasAsset(boundary, asset);

    let identifier = asset.symbols?.get(symbol)?.local;
    if (symbol === '*') {
      return {
        asset,
        exportSymbol: '*',
        symbol: identifier ?? null,
        loc: asset.symbols?.get(symbol)?.loc,
      };
    }

    let found = false;
    let skipped = false;
    let deps = this.getDependencies(asset).reverse();
    let potentialResults = [];
    for (let dep of deps) {
      let depSymbols = dep.symbols;
      if (!depSymbols) {
        found = true;
        continue;
      }
      // If this is a re-export, find the original module.
      let symbolLookup = new Map(
        [...depSymbols].map(([key, val]) => [val.local, key]),
      );
      let depSymbol = symbolLookup.get(identifier);
      if (depSymbol != null) {
        let resolved = this.getDependencyResolution(dep);
        if (!resolved || resolved.id === asset.id) {
          // External module or self-reference
          return {
            asset,
            exportSymbol: symbol,
            symbol: identifier,
            loc: asset.symbols?.get(symbol)?.loc,
          };
        }

        if (assetOutside) {
          // We found the symbol, but `asset` is outside, return `asset` and the original symbol
          found = true;
          break;
        }

        if (this.isDependencySkipped(dep)) {
          // We found the symbol and `dep` was skipped
          skipped = true;
          break;
        }

        let {
          asset: resolvedAsset,
          symbol: resolvedSymbol,
          exportSymbol,
          loc,
        } = this.resolveSymbol(resolved, depSymbol, boundary);

        if (!loc) {
          // Remember how we got there
          loc = asset.symbols?.get(symbol)?.loc;
        }

        return {
          asset: resolvedAsset,
          symbol: resolvedSymbol,
          exportSymbol,
          loc,
        };
      }
      // If this module exports wildcards, resolve the original module.
      // Default exports are excluded from wildcard exports.
      // Wildcard reexports are never listed in the reexporting asset's symbols.
      if (
        identifier == null &&
        depSymbols.get('*')?.local === '*' &&
        symbol !== 'default'
      ) {
        let resolved = this.getDependencyResolution(dep);
        if (!resolved) {
          continue;
        }
        let result = this.resolveSymbol(resolved, symbol, boundary);

        // We found the symbol
        if (result.symbol != undefined) {
          if (assetOutside) {
            // ..., but `asset` is outside, return `asset` and the original symbol
            found = true;
            break;
          }
          if (this.isDependencySkipped(dep)) {
            // We found the symbol and `dep` was skipped
            skipped = true;
            break;
          }

          return {
            asset: result.asset,
            symbol: result.symbol,
            exportSymbol: result.exportSymbol,
            loc: resolved.symbols?.get(symbol)?.loc,
          };
        }
        if (result.symbol === null) {
          found = true;
          if (boundary && !this.bundleHasAsset(boundary, result.asset)) {
            // If the returned asset is outside (and it's the first asset that is outside), return it.
            if (!assetOutside) {
              return {
                asset: result.asset,
                symbol: result.symbol,
                exportSymbol: result.exportSymbol,
                loc: resolved.symbols?.get(symbol)?.loc,
              };
            } else {
              // Otherwise the original asset will be returned at the end.
              break;
            }
          } else {
            // We didn't find it in this dependency, but it might still be there: bailout.
            // Continue searching though, with the assumption that there are no conficting reexports
            // and there might be a another (re)export (where we might statically find the symbol).
            potentialResults.push({
              asset: result.asset,
              symbol: result.symbol,
              exportSymbol: result.exportSymbol,
              loc: resolved.symbols?.get(symbol)?.loc,
            });
          }
        }
      }
    }
    // We didn't find the exact symbol...
    if (potentialResults.length == 1) {
      // ..., but if it does exist, it has to be behind this one reexport.
      return potentialResults[0];
    } else {
      // ... and there is no single reexport, but `bailout` tells us if it might still be exported.
      return {
        asset,
        exportSymbol: symbol,
        symbol: skipped
          ? false
          : found
          ? null
          : identifier ?? (asset.symbols?.has('*') ? null : undefined),
        loc: asset.symbols?.get(symbol)?.loc,
      };
    }
  }
  getAssetById(contentKey: string): Asset {
    let node = this._graph.getNodeByContentKey(contentKey);
    if (node == null) {
      throw new Error('Node not found');
    } else if (node.type !== 'asset') {
      throw new Error('Node was not an asset');
    }

    return node.value;
  }

  getAssetPublicId(asset: Asset): string {
    let publicId = this._publicIdByAssetId.get(asset.id);
    if (publicId == null) {
      throw new Error("Asset or it's public id not found");
    }

    return publicId;
  }

  getExportedSymbols(
    asset: Asset,
    boundary: ?Bundle,
  ): Array<InternalExportSymbolResolution> {
    if (!asset.symbols) {
      return [];
    }

    let symbols = [];

    for (let symbol of asset.symbols.keys()) {
      symbols.push({
        ...this.resolveSymbol(asset, symbol, boundary),
        exportAs: symbol,
      });
    }

    let deps = this.getDependencies(asset);
    for (let dep of deps) {
      let depSymbols = dep.symbols;
      if (!depSymbols) continue;

      if (depSymbols.get('*')?.local === '*') {
        let resolved = this.getDependencyResolution(dep);
        if (!resolved) continue;
        let exported = this.getExportedSymbols(resolved, boundary)
          .filter(s => s.exportSymbol !== 'default')
          .map(s => ({...s, exportAs: s.exportSymbol}));
        symbols.push(...exported);
      }
    }

    return symbols;
  }

  getContentHash(bundle: Bundle): string {
    let existingHash = this._bundleContentHashes.get(bundle.id);
    if (existingHash != null) {
      return existingHash;
    }

    let hash = new Hash();
    // TODO: sort??
    this.traverseAssets(bundle, asset => {
      hash.writeString(
        [
          this.getAssetPublicId(asset),
          asset.outputHash,
          asset.filePath,
          querystring.stringify(asset.query),
          asset.type,
          asset.uniqueKey,
        ].join(':'),
      );
    });

    let hashHex = hash.finish();
    this._bundleContentHashes.set(bundle.id, hashHex);
    return hashHex;
  }

  getInlineBundles(bundle: Bundle): Array<Bundle> {
    let bundles = [];
    let seen = new Set();
    let addReferencedBundles = bundle => {
      if (seen.has(bundle.id)) {
        return;
      }

      seen.add(bundle.id);

      let referencedBundles = this.getReferencedBundles(bundle);
      for (let referenced of referencedBundles) {
        if (referenced.bundleBehavior === BundleBehavior.inline) {
          bundles.push(referenced);
          addReferencedBundles(referenced);
        }
      }
    };

    addReferencedBundles(bundle);

    this.traverseBundles((childBundle, _, traversal) => {
      if (childBundle.bundleBehavior === BundleBehavior.inline) {
        bundles.push(childBundle);
      } else if (childBundle.id !== bundle.id) {
        traversal.skipChildren();
      }
    }, bundle);

    return bundles;
  }

  getHash(bundle: Bundle): string {
    let hash = new Hash();
    hash.writeString(
      bundle.id + bundle.target.publicUrl + this.getContentHash(bundle),
    );

    let inlineBundles = this.getInlineBundles(bundle);
    for (let inlineBundle of inlineBundles) {
      hash.writeString(this.getContentHash(inlineBundle));
    }

    for (let referencedBundle of this.getReferencedBundles(bundle)) {
      if (referencedBundle.bundleBehavior !== BundleBehavior.inline) {
        hash.writeString(referencedBundle.id);
      }
    }

    hash.writeString(JSON.stringify(objectSortedEntriesDeep(bundle.env)));
    return hash.finish();
  }

  getBundleGraphHash(): string {
    let hashes = '';
    for (let bundle of this.getBundles()) {
      hashes += this.getHash(bundle);
    }

    return hashString(hashes);
  }

  addBundleToBundleGroup(bundle: Bundle, bundleGroup: BundleGroup) {
    let bundleGroupNodeId = this._graph.getNodeIdByContentKey(
      getBundleGroupId(bundleGroup),
    );
    let bundleNodeId = this._graph.getNodeIdByContentKey(bundle.id);
    if (this._graph.hasEdge(bundleGroupNodeId, bundleNodeId, 'bundle')) {
      // Bundle group already has bundle
      return;
    }

    this._graph.addEdge(bundleGroupNodeId, bundleNodeId);
    this._graph.addEdge(bundleGroupNodeId, bundleNodeId, 'bundle');

    for (let entryAssetId of bundle.entryAssetIds) {
      let entryAssetNodeId = this._graph.getNodeIdByContentKey(entryAssetId);
      if (this._graph.hasEdge(bundleGroupNodeId, entryAssetNodeId)) {
        this._graph.removeEdge(bundleGroupNodeId, entryAssetNodeId);
      }
    }
  }

  getUsedSymbolsAsset(asset: Asset): $ReadOnlySet<Symbol> {
    let node = this._graph.getNodeByContentKey(asset.id);
    invariant(node && node.type === 'asset');
    return makeReadOnlySet(node.usedSymbols);
  }

  getUsedSymbolsDependency(dep: Dependency): $ReadOnlySet<Symbol> {
    let node = this._graph.getNodeByContentKey(dep.id);
    invariant(node && node.type === 'dependency');
    return makeReadOnlySet(node.usedSymbolsUp);
  }

  merge(other: BundleGraph) {
    let otherGraphIdToThisNodeId = new Map<NodeId, NodeId>();
    for (let [otherNodeId, otherNode] of other._graph.nodes) {
      if (this._graph.hasContentKey(otherNode.id)) {
        let existingNodeId = this._graph.getNodeIdByContentKey(otherNode.id);
        otherGraphIdToThisNodeId.set(otherNodeId, existingNodeId);

        let existingNode = nullthrows(this._graph.getNode(existingNodeId));
        // Merge symbols, recompute dep.excluded based on that
        if (existingNode.type === 'asset') {
          invariant(otherNode.type === 'asset');
          existingNode.usedSymbols = new Set([
            ...existingNode.usedSymbols,
            ...otherNode.usedSymbols,
          ]);
        } else if (existingNode.type === 'dependency') {
          invariant(otherNode.type === 'dependency');
          existingNode.usedSymbolsDown = new Set([
            ...existingNode.usedSymbolsDown,
            ...otherNode.usedSymbolsDown,
          ]);
          existingNode.usedSymbolsUp = new Set([
            ...existingNode.usedSymbolsUp,
            ...otherNode.usedSymbolsUp,
          ]);

          existingNode.excluded =
            (existingNode.excluded || Boolean(existingNode.hasDeferred)) &&
            (otherNode.excluded || Boolean(otherNode.hasDeferred));
        }
      } else {
        let updateNodeId = this._graph.addNodeByContentKey(
          otherNode.id,
          otherNode,
        );
        otherGraphIdToThisNodeId.set(otherNodeId, updateNodeId);
      }
    }

    for (let edge of other._graph.getAllEdges()) {
      this._graph.addEdge(
        nullthrows(otherGraphIdToThisNodeId.get(edge.from)),
        nullthrows(otherGraphIdToThisNodeId.get(edge.to)),
        edge.type,
      );
    }
  }

  isEntryBundleGroup(bundleGroup: BundleGroup): boolean {
    return this._graph
      .getNodeIdsConnectedTo(
        nullthrows(
          this._graph.getNodeIdByContentKey(getBundleGroupId(bundleGroup)),
        ),
        'bundle',
      )
      .map(id => nullthrows(this._graph.getNode(id)))
      .some(n => n.type === 'root');
  }

<<<<<<< HEAD
  /**
   * Update the asset in a Bundle Graph and clear the associated Bundle hash.
   */
  updateAsset(asset: Asset) {
    this._graph.updateNode(
      this._graph.getNodeIdByContentKey(asset.id),
      nodeFromAsset(asset),
    );
    let bundles = this.findBundlesWithAsset(asset);
    for (let bundle of bundles) {
      // the bundle content will change with a modified asset
      this._bundleContentHashes.delete(bundle.id);
    }
=======
  getEntryRoot(projectRoot: FilePath, target: Target): FilePath {
    let cached = this._targetEntryRoots.get(target.distDir);
    if (cached != null) {
      return cached;
    }

    let entryBundleGroupIds = this._graph.getNodeIdsConnectedFrom(
      nullthrows(this._graph.rootNodeId),
      'bundle',
    );

    let entries = [];
    for (let bundleGroupId of entryBundleGroupIds) {
      let bundleGroupNode = this._graph.getNode(bundleGroupId);
      invariant(bundleGroupNode?.type === 'bundle_group');

      if (bundleGroupNode.value.target.distDir === target.distDir) {
        let entryAssetNode = this._graph.getNodeByContentKey(
          bundleGroupNode.value.entryAssetId,
        );
        invariant(entryAssetNode?.type === 'asset');
        entries.push(
          fromProjectPath(projectRoot, entryAssetNode.value.filePath),
        );
      }
    }

    let root = getRootDir(entries);
    this._targetEntryRoots.set(target.distDir, root);
    return root;
>>>>>>> b96da086
  }
}<|MERGE_RESOLUTION|>--- conflicted
+++ resolved
@@ -21,11 +21,8 @@
   Target,
 } from './types';
 import type AssetGraph from './AssetGraph';
-<<<<<<< HEAD
 import {nodeFromAsset} from './AssetGraph';
-=======
 import type {ProjectPath} from './projectPath';
->>>>>>> b96da086
 
 import assert from 'assert';
 import invariant from 'assert';
@@ -1611,7 +1608,7 @@
       .some(n => n.type === 'root');
   }
 
-<<<<<<< HEAD
+
   /**
    * Update the asset in a Bundle Graph and clear the associated Bundle hash.
    */
@@ -1625,7 +1622,7 @@
       // the bundle content will change with a modified asset
       this._bundleContentHashes.delete(bundle.id);
     }
-=======
+
   getEntryRoot(projectRoot: FilePath, target: Target): FilePath {
     let cached = this._targetEntryRoots.get(target.distDir);
     if (cached != null) {
@@ -1656,6 +1653,5 @@
     let root = getRootDir(entries);
     this._targetEntryRoots.set(target.distDir, root);
     return root;
->>>>>>> b96da086
   }
 }
// @flow strict-local

import type {AbortSignal} from 'abortcontroller-polyfill/dist/cjs-ponyfill';
import type {
  Bundle as IBundle,
  Namer,
  FilePath,
  ConfigOutput,
} from '@parcel/types';
import type WorkerFarm, {SharedReference} from '@parcel/workers';
import type ParcelConfig from './ParcelConfig';
<<<<<<< HEAD
import type WorkerFarm from '@parcel/workers';
import type AssetGraphBuilder from './AssetGraphBuilder';
import type {AbortSignal} from 'abortcontroller-polyfill/dist/cjs-ponyfill';
import type Tracer from './Tracer';
=======
import type RequestTracker from './RequestTracker';
import type {Bundle as InternalBundle, ParcelOptions} from './types';
>>>>>>> b70830da

import assert from 'assert';
import path from 'path';
import nullthrows from 'nullthrows';
import {PluginLogger} from '@parcel/logger';
import ThrowableDiagnostic, {errorToDiagnostic} from '@parcel/diagnostic';
import AssetGraph from './AssetGraph';
import BundleGraph from './public/BundleGraph';
import InternalBundleGraph from './BundleGraph';
import MutableBundleGraph from './public/MutableBundleGraph';
import {Bundle, NamedBundle} from './public/Bundle';
import {report} from './ReporterRunner';
import dumpGraphToGraphViz from './dumpGraphToGraphViz';
import {normalizeSeparators, unique, md5FromOrderedObject} from '@parcel/utils';
import PluginOptions from './public/PluginOptions';
import applyRuntimes from './applyRuntimes';
import {PARCEL_VERSION} from './constants';
import {assertSignalNotAborted} from './utils';
import {deserialize, serialize} from './serializer';

type Opts = {|
  options: ParcelOptions,
  optionsRef: SharedReference,
  config: ParcelConfig,
<<<<<<< HEAD
  runtimesBuilder: AssetGraphBuilder,
  tracer: Tracer,
=======
  requestTracker: RequestTracker,
>>>>>>> b70830da
  workerFarm: WorkerFarm,
|};

export default class BundlerRunner {
  options: ParcelOptions;
  optionsRef: SharedReference;
  config: ParcelConfig;
  pluginOptions: PluginOptions;
  farm: WorkerFarm;
<<<<<<< HEAD
  runtimesBuilder: AssetGraphBuilder;
  tracer: Tracer;
=======
  requestTracker: RequestTracker;
>>>>>>> b70830da
  isBundling: boolean = false;

  constructor(opts: Opts) {
    this.options = opts.options;
    this.optionsRef = opts.optionsRef;
    this.config = opts.config;
    this.pluginOptions = new PluginOptions(this.options);
    this.farm = opts.workerFarm;
<<<<<<< HEAD
    this.tracer = opts.tracer;
=======
    this.requestTracker = opts.requestTracker;
>>>>>>> b70830da
  }

  async bundle(
    graph: AssetGraph,
    {signal}: {|signal: ?AbortSignal|},
  ): Promise<[InternalBundleGraph, Buffer]> {
    report({
      type: 'buildProgress',
      phase: 'bundling',
    });

    let {plugin: bundler} = await this.config.getBundler();

    let configResult: ?ConfigOutput;
    if (bundler.loadConfig != null) {
      try {
        configResult = await nullthrows(bundler.loadConfig)({
          options: this.pluginOptions,
          logger: new PluginLogger({origin: this.config.getBundlerName()}),
        });

        // TODO: add invalidations once bundling is a request
      } catch (e) {
        throw new ThrowableDiagnostic({
          diagnostic: errorToDiagnostic(e, this.config.getBundlerName()),
        });
      }
    }

    let cacheKey;
    if (
      !this.options.shouldDisableCache &&
      !this.requestTracker.hasInvalidRequests()
    ) {
      cacheKey = await this.getCacheKey(graph, configResult);
      let cachedBundleGraphBuffer;
      try {
        cachedBundleGraphBuffer = await this.options.cache.getBlob(cacheKey);
      } catch {
        // Cache miss
      }
      assertSignalNotAborted(signal);

      if (cachedBundleGraphBuffer) {
        return [deserialize(cachedBundleGraphBuffer), cachedBundleGraphBuffer];
      }
    }

    let internalBundleGraph = InternalBundleGraph.fromAssetGraph(graph);
    // $FlowFixMe
    await dumpGraphToGraphViz(internalBundleGraph._graph, 'before_bundle');
    let mutableBundleGraph = new MutableBundleGraph(
      internalBundleGraph,
      this.options,
    );

    let bundlerBundleMeasurement = this.tracer.createMeasurement(
      'bundler.bundle',
    );
    try {
      await bundler.bundle({
        bundleGraph: mutableBundleGraph,
        config: configResult?.config,
        options: this.pluginOptions,
        logger: new PluginLogger({origin: this.config.getBundlerName()}),
      });
    } catch (e) {
      throw new ThrowableDiagnostic({
        diagnostic: errorToDiagnostic(e, this.config.getBundlerName()),
      });
    } finally {
      bundlerBundleMeasurement.end();
    }
    assertSignalNotAborted(signal);

    // $FlowFixMe
    await dumpGraphToGraphViz(internalBundleGraph._graph, 'after_bundle');
<<<<<<< HEAD
    let bundlerOptimizeMeasurement = this.tracer.createMeasurement(
      'bundler.optimize',
    );
    try {
      await bundler.optimize({
        bundleGraph: mutableBundleGraph,
        config: configResult?.config,
        options: this.pluginOptions,
        logger: new PluginLogger({origin: this.config.getBundlerName()}),
      });
    } catch (e) {
      throw new ThrowableDiagnostic({
        diagnostic: errorToDiagnostic(e, this.config.getBundlerName()),
      });
    } finally {
      bundlerOptimizeMeasurement.end();
=======
    if (this.pluginOptions.mode === 'production') {
      try {
        await bundler.optimize({
          bundleGraph: mutableBundleGraph,
          config: configResult?.config,
          options: this.pluginOptions,
          logger: new PluginLogger({origin: this.config.getBundlerName()}),
        });
      } catch (e) {
        throw new ThrowableDiagnostic({
          diagnostic: errorToDiagnostic(e, this.config.getBundlerName()),
        });
      }
      assertSignalNotAborted(signal);

      // $FlowFixMe
      await dumpGraphToGraphViz(internalBundleGraph._graph, 'after_optimize');
>>>>>>> b70830da
    }

<<<<<<< HEAD
    // $FlowFixMe
    await dumpGraphToGraphViz(internalBundleGraph._graph, 'after_optimize');
    await this.tracer.wrap('nameBundles', async () => {
      await this.nameBundles(internalBundleGraph);
    });

    await this.tracer.wrap('applyRuntimes', async () => {
      await applyRuntimes({
        bundleGraph: internalBundleGraph,
        runtimesBuilder: this.runtimesBuilder,
        config: this.config,
        options: this.options,
        pluginOptions: this.pluginOptions,
      });
=======
    await this.nameBundles(internalBundleGraph);

    await applyRuntimes({
      bundleGraph: internalBundleGraph,
      requestTracker: this.requestTracker,
      config: this.config,
      options: this.options,
      optionsRef: this.optionsRef,
      pluginOptions: this.pluginOptions,
>>>>>>> b70830da
    });
    assertSignalNotAborted(signal);
    // $FlowFixMe
    await dumpGraphToGraphViz(internalBundleGraph._graph, 'after_runtimes');

    let serializedBundleGraph = serialize(internalBundleGraph);
    if (cacheKey != null) {
      await this.options.cache.setBlob(cacheKey, serializedBundleGraph);
    }
    assertSignalNotAborted(signal);

    return [internalBundleGraph, serializedBundleGraph];
  }

  async getCacheKey(
    assetGraph: AssetGraph,
    configResult: ?ConfigOutput,
  ): Promise<string> {
    let name = this.config.getBundlerName();
    let {version} = await this.config.getBundler();

    return md5FromOrderedObject({
      parcelVersion: PARCEL_VERSION,
      name,
      version,
      hash: assetGraph.getHash(),
      config: configResult?.config,
      // TODO: remove once bundling is a request and we track options as invalidations.
      hmrOptions: this.options.hmrOptions,
    });
  }

  async nameBundles(bundleGraph: InternalBundleGraph): Promise<void> {
    let namers = await this.config.getNamers();
    let bundles = bundleGraph.getBundles();

    await Promise.all(
      bundles.map(bundle => this.nameBundle(namers, bundle, bundleGraph)),
    );

    let bundlePaths = bundles.map(b => b.filePath);
    assert.deepEqual(
      bundlePaths,
      unique(bundlePaths),
      'Bundles must have unique filePaths',
    );
  }

  async nameBundle(
    namers: Array<{|
      name: string,
      version: string,
      plugin: Namer,
      resolveFrom: FilePath,
      keyPath: string,
    |}>,
    internalBundle: InternalBundle,
    internalBundleGraph: InternalBundleGraph,
  ): Promise<void> {
    let bundle = Bundle.get(internalBundle, internalBundleGraph, this.options);
    let bundleGraph = new BundleGraph<IBundle>(
      internalBundleGraph,
      NamedBundle.get,
      this.options,
    );

    for (let namer of namers) {
      try {
        let name = await namer.plugin.name({
          bundle,
          bundleGraph,
          options: this.pluginOptions,
          logger: new PluginLogger({origin: namer.name}),
        });

        if (name != null) {
          if (path.extname(name).slice(1) !== bundle.type) {
            throw new Error(
              `Destination name ${name} extension does not match bundle type "${bundle.type}"`,
            );
          }

          let target = nullthrows(internalBundle.target);
          internalBundle.filePath = path.join(
            target.distDir,
            normalizeSeparators(name),
          );
          internalBundle.name = name;
          let {hashReference} = internalBundle;
          internalBundle.displayName = name.includes(hashReference)
            ? name.replace(hashReference, '[hash]')
            : name;

          return;
        }
      } catch (e) {
        throw new ThrowableDiagnostic({
          diagnostic: errorToDiagnostic(e, namer.name),
        });
      }
    }

    throw new Error('Unable to name bundle');
  }
}<|MERGE_RESOLUTION|>--- conflicted
+++ resolved
@@ -9,15 +9,10 @@
 } from '@parcel/types';
 import type WorkerFarm, {SharedReference} from '@parcel/workers';
 import type ParcelConfig from './ParcelConfig';
-<<<<<<< HEAD
-import type WorkerFarm from '@parcel/workers';
-import type AssetGraphBuilder from './AssetGraphBuilder';
-import type {AbortSignal} from 'abortcontroller-polyfill/dist/cjs-ponyfill';
+// import type AssetGraphBuilder from './AssetGraphBuilder';
 import type Tracer from './Tracer';
-=======
 import type RequestTracker from './RequestTracker';
 import type {Bundle as InternalBundle, ParcelOptions} from './types';
->>>>>>> b70830da
 
 import assert from 'assert';
 import path from 'path';
@@ -42,12 +37,9 @@
   options: ParcelOptions,
   optionsRef: SharedReference,
   config: ParcelConfig,
-<<<<<<< HEAD
-  runtimesBuilder: AssetGraphBuilder,
+  // runtimesBuilder: AssetGraphBuilder,
   tracer: Tracer,
-=======
   requestTracker: RequestTracker,
->>>>>>> b70830da
   workerFarm: WorkerFarm,
 |};
 
@@ -57,12 +49,9 @@
   config: ParcelConfig;
   pluginOptions: PluginOptions;
   farm: WorkerFarm;
-<<<<<<< HEAD
-  runtimesBuilder: AssetGraphBuilder;
+  // runtimesBuilder: AssetGraphBuilder;
   tracer: Tracer;
-=======
   requestTracker: RequestTracker;
->>>>>>> b70830da
   isBundling: boolean = false;
 
   constructor(opts: Opts) {
@@ -71,11 +60,8 @@
     this.config = opts.config;
     this.pluginOptions = new PluginOptions(this.options);
     this.farm = opts.workerFarm;
-<<<<<<< HEAD
     this.tracer = opts.tracer;
-=======
     this.requestTracker = opts.requestTracker;
->>>>>>> b70830da
   }
 
   async bundle(
@@ -153,24 +139,9 @@
 
     // $FlowFixMe
     await dumpGraphToGraphViz(internalBundleGraph._graph, 'after_bundle');
-<<<<<<< HEAD
     let bundlerOptimizeMeasurement = this.tracer.createMeasurement(
       'bundler.optimize',
     );
-    try {
-      await bundler.optimize({
-        bundleGraph: mutableBundleGraph,
-        config: configResult?.config,
-        options: this.pluginOptions,
-        logger: new PluginLogger({origin: this.config.getBundlerName()}),
-      });
-    } catch (e) {
-      throw new ThrowableDiagnostic({
-        diagnostic: errorToDiagnostic(e, this.config.getBundlerName()),
-      });
-    } finally {
-      bundlerOptimizeMeasurement.end();
-=======
     if (this.pluginOptions.mode === 'production') {
       try {
         await bundler.optimize({
@@ -183,17 +154,15 @@
         throw new ThrowableDiagnostic({
           diagnostic: errorToDiagnostic(e, this.config.getBundlerName()),
         });
+      } finally {
+        bundlerOptimizeMeasurement.end();
       }
       assertSignalNotAborted(signal);
 
       // $FlowFixMe
       await dumpGraphToGraphViz(internalBundleGraph._graph, 'after_optimize');
->>>>>>> b70830da
-    }
-
-<<<<<<< HEAD
-    // $FlowFixMe
-    await dumpGraphToGraphViz(internalBundleGraph._graph, 'after_optimize');
+    }
+
     await this.tracer.wrap('nameBundles', async () => {
       await this.nameBundles(internalBundleGraph);
     });
@@ -201,22 +170,12 @@
     await this.tracer.wrap('applyRuntimes', async () => {
       await applyRuntimes({
         bundleGraph: internalBundleGraph,
-        runtimesBuilder: this.runtimesBuilder,
+        requestTracker: this.requestTracker,
         config: this.config,
         options: this.options,
+        optionsRef: this.optionsRef,
         pluginOptions: this.pluginOptions,
       });
-=======
-    await this.nameBundles(internalBundleGraph);
-
-    await applyRuntimes({
-      bundleGraph: internalBundleGraph,
-      requestTracker: this.requestTracker,
-      config: this.config,
-      options: this.options,
-      optionsRef: this.optionsRef,
-      pluginOptions: this.pluginOptions,
->>>>>>> b70830da
     });
     assertSignalNotAborted(signal);
     // $FlowFixMe

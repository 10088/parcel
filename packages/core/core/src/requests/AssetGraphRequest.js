// @flow strict-local

import type {Async, Symbol, Meta} from '@parcel/types';
import type {SharedReference} from '@parcel/workers';
import type {Diagnostic} from '@parcel/diagnostic';
import type {
  Asset,
  AssetGroup,
  AssetNode,
  AssetRequestInput,
  Dependency,
  DependencyNode,
  Entry,
  InternalSourceLocation,
  NodeId,
  ParcelOptions,
  Target,
} from '../types';
import type {StaticRunOpts, RunAPI} from '../RequestTracker';
import type {EntryResult} from './EntryRequest';
import type {PathRequestInput} from './PathRequest';

import invariant from 'assert';
import nullthrows from 'nullthrows';
import {PromiseQueue} from '@parcel/utils';
import {hashString} from '@parcel/hash';
import ThrowableDiagnostic, {md} from '@parcel/diagnostic';
import {Priority} from '../types';
import AssetGraph from '../AssetGraph';
import {PARCEL_VERSION} from '../constants';
import createEntryRequest from './EntryRequest';
import createTargetRequest from './TargetRequest';
import createAssetRequest from './AssetRequest';
import createPathRequest from './PathRequest';
import {
  type ProjectPath,
  fromProjectPathRelative,
  fromProjectPath,
} from '../projectPath';

import dumpToGraphViz from '../dumpGraphToGraphViz';

type AssetGraphRequestInput = {|
  entries?: Array<ProjectPath>,
  assetGroups?: Array<AssetGroup>,
  optionsRef: SharedReference,
  name: string,
  shouldBuildLazily?: boolean,
  requestedAssetIds?: Set<string>,
|};

type AssetGraphRequestResult = AssetGraphBuilderResult & {|
  previousAssetGraphHash: ?string,
|};

type AssetGraphBuilderResult = {|
  assetGraph: AssetGraph,
  changedAssets: Map<string, Asset>,
  assetRequests: Array<AssetGroup>,
|};

type RunInput = {|
  input: AssetGraphRequestInput,
  ...StaticRunOpts,
|};

type AssetGraphRequest = {|
  id: string,
  +type: 'asset_graph_request',
  run: RunInput => Async<AssetGraphRequestResult>,
  input: AssetGraphRequestInput,
|};

export default function createAssetGraphRequest(
  input: AssetGraphRequestInput,
): AssetGraphRequest {
  return {
    type: 'asset_graph_request',
    id: input.name,
    run: async input => {
      let prevResult = await input.api.getPreviousResult<AssetGraphRequestResult>();
      let previousAssetGraphHash = prevResult?.assetGraph.getHash();

      let builder = new AssetGraphBuilder(input, prevResult);
      let assetGraphRequest = await await builder.build();

      // early break for incremental bundling if production or flag is off;
      if (
        !input.options.shouldBundleIncrementally ||
        input.options.mode === 'production'
      ) {
        assetGraphRequest.assetGraph.markUnsafeToBundleIncrementally();
      }

      return {
        ...assetGraphRequest,
        previousAssetGraphHash,
      };
    },
    input,
  };
}

const typesWithRequests = new Set([
  'entry_specifier',
  'entry_file',
  'dependency',
  'asset_group',
]);

export class AssetGraphBuilder {
  assetGraph: AssetGraph;
  assetRequests: Array<AssetGroup>;
  queue: PromiseQueue<mixed>;
  changedAssets: Map<string, Asset> = new Map();
  optionsRef: SharedReference;
  options: ParcelOptions;
  api: RunAPI;
  name: string;
  assetRequests: Array<AssetGroup> = [];
  cacheKey: string;
  shouldBuildLazily: boolean;
  requestedAssetIds: Set<string>;

  constructor(
    {input, api, options}: RunInput,
    prevResult: ?AssetGraphBuilderResult,
  ) {
    let {
      entries,
      assetGroups,
      optionsRef,
      name,
      requestedAssetIds,
      shouldBuildLazily,
    } = input;
    let assetGraph = prevResult?.assetGraph ?? new AssetGraph();
    assetGraph.unmarkUnsafeToBundleIncrementally();
    assetGraph.setRootConnections({
      entries,
      assetGroups,
    });
    this.assetGraph = assetGraph;
    this.optionsRef = optionsRef;
    this.options = options;
    this.api = api;
    this.name = name;
    this.requestedAssetIds = requestedAssetIds ?? new Set();
    this.shouldBuildLazily = shouldBuildLazily ?? false;
    this.cacheKey = hashString(
      `${PARCEL_VERSION}${name}${JSON.stringify(entries) ?? ''}`,
    );

    this.queue = new PromiseQueue();
  }

  async build(): Promise<AssetGraphBuilderResult> {
    let errors = [];
    let rootNodeId = nullthrows(
      this.assetGraph.rootNodeId,
      'A root node is required to traverse',
    );

    let visited = new Set([rootNodeId]);
    const visit = (nodeId: NodeId) => {
      if (errors.length > 0) {
        return;
      }

      if (this.shouldSkipRequest(nodeId)) {
        visitChildren(nodeId);
      } else {
        // ? do we need to visit children inside of the promise that is queued?
        this.queueCorrespondingRequest(nodeId, errors).then(() =>
          visitChildren(nodeId),
        );
      }
    };

    const visitChildren = (nodeId: NodeId) => {
      for (let childNodeId of this.assetGraph.getNodeIdsConnectedFrom(nodeId)) {
        let child = nullthrows(this.assetGraph.getNode(childNodeId));
        if (
          (!visited.has(childNodeId) || child.hasDeferred) &&
          this.shouldVisitChild(nodeId, childNodeId)
        ) {
          visited.add(childNodeId);
          visit(childNodeId);
        }
      }
    };

    visit(rootNodeId);
    await this.queue.run();

    this.api.storeResult(
      {
        assetGraph: this.assetGraph,
        changedAssets: new Map(),
        assetRequests: [],
      },
      this.cacheKey,
    );

    if (errors.length) {
      throw errors[0]; // TODO: eventually support multiple errors since requests could reject in parallel
    }
    // Skip symbol propagation if no target is using scope hoisting
    // (mainly for faster development builds)
    let entryDependencies = this.assetGraph
      .getNodeIdsConnectedFrom(rootNodeId)
      .flatMap(entrySpecifier =>
        this.assetGraph.getNodeIdsConnectedFrom(entrySpecifier),
      )
      .flatMap(entryFile =>
        this.assetGraph.getNodeIdsConnectedFrom(entryFile).map(depNodeId => {
          let dep = nullthrows(this.assetGraph.getNode(depNodeId));
          invariant(dep.type === 'dependency');
          return dep;
        }),
      );
    if (entryDependencies.some(d => d.value.env.shouldScopeHoist)) {
      try {
        this.propagateSymbols();
      } catch (e) {
        await dumpToGraphViz(
          this.assetGraph,
          'AssetGraph_' + this.name + '_failed',
        );
        throw e;
      }
    }
    await dumpToGraphViz(this.assetGraph, 'AssetGraph_' + this.name);

    return {
      assetGraph: this.assetGraph,
      changedAssets: this.changedAssets,
      assetRequests: this.assetRequests,
    };
  }

  shouldVisitChild(nodeId: NodeId, childNodeId: NodeId): boolean {
    if (this.shouldBuildLazily) {
      let node = nullthrows(this.assetGraph.getNode(nodeId));
      let childNode = nullthrows(this.assetGraph.getNode(childNodeId));

      if (node.type === 'asset' && childNode.type === 'dependency') {
        if (this.requestedAssetIds.has(node.value.id)) {
          node.requested = true;
        } else if (!node.requested) {
          let isAsyncChild = this.assetGraph
            .getIncomingDependencies(node.value)
            .every(dep => dep.isEntry || dep.priority !== Priority.sync);
          if (isAsyncChild) {
            node.requested = false;
          } else {
            delete node.requested;
          }
        }

        let previouslyDeferred = childNode.deferred;
        childNode.deferred = node.requested === false;

        if (!previouslyDeferred && childNode.deferred) {
          this.assetGraph.markParentsWithHasDeferred(childNodeId);
        } else if (previouslyDeferred && !childNode.deferred) {
          this.assetGraph.unmarkParentsWithHasDeferred(childNodeId);
        }

        return !childNode.deferred;
      }
    }

    return this.assetGraph.shouldVisitChild(nodeId, childNodeId);
  }

  propagateSymbols() {
    // Propagate the requested symbols down from the root to the leaves
    this.propagateSymbolsDown((assetNode, incomingDeps, outgoingDeps) => {
      if (!assetNode.value.symbols) return;

      // exportSymbol -> identifier
      let assetSymbols: $ReadOnlyMap<
        Symbol,
        {|local: Symbol, loc: ?InternalSourceLocation, meta?: ?Meta|},
      > = assetNode.value.symbols;
      // identifier -> exportSymbol
      let assetSymbolsInverse;
      assetSymbolsInverse = new Map<Symbol, Set<Symbol>>();
      for (let [s, {local}] of assetSymbols) {
        let set = assetSymbolsInverse.get(local);

        if (!set) {
          set = new Set();
          assetSymbolsInverse.set(local, set);
        }
        set.add(s);
      }
      let hasNamespaceOutgoingDeps = outgoingDeps.some(
        d => d.value.symbols?.get('*')?.local === '*',
      );

      // 1) Determine what the incomingDeps requests from the asset
      // ----------------------------------------------------------

      let isEntry = false;

      // Used symbols that are exported or reexported (symbol will be removed again later) by asset.
      assetNode.usedSymbols = new Set();

      // Symbols that have to be namespace reexported by outgoingDeps.
      let namespaceReexportedSymbols = new Set<Symbol>();

      if (incomingDeps.length === 0) {
        // Root in the runtimes Graph
        assetNode.usedSymbols.add('*');
        namespaceReexportedSymbols.add('*');
      } else {
        for (let incomingDep of incomingDeps) {
          if (incomingDep.value.symbols == null) {
            isEntry = true;
            continue;
          }

          for (let exportSymbol of incomingDep.usedSymbolsDown) {
            if (exportSymbol === '*') {
              assetNode.usedSymbols.add('*');
              namespaceReexportedSymbols.add('*');
            }
            if (
              !assetSymbols ||
              assetSymbols.has(exportSymbol) ||
              assetSymbols.has('*')
            ) {
              // An own symbol or a non-namespace reexport
              assetNode.usedSymbols.add(exportSymbol);
            }
            // A namespace reexport
            // (but only if we actually have namespace-exporting outgoing dependencies,
            // This usually happens with a reexporting asset with many namespace exports which means that
            // we cannot match up the correct asset with the used symbol at this level.)
            else if (hasNamespaceOutgoingDeps && exportSymbol !== 'default') {
              namespaceReexportedSymbols.add(exportSymbol);
            }
          }
        }
      }

      // 2) Distribute the symbols to the outgoing dependencies
      // ----------------------------------------------------------
      for (let dep of outgoingDeps) {
        let depUsedSymbolsDownOld = dep.usedSymbolsDown;
        let depUsedSymbolsDown = new Set();
        dep.usedSymbolsDown = depUsedSymbolsDown;
        if (
          assetNode.value.sideEffects ||
          // For entries, we still need to add dep.value.symbols of the entry (which are "used" but not according to the symbols data)
          isEntry ||
          // If not a single asset is used, we can say the entire subgraph is not used.
          // This is e.g. needed when some symbol is imported and then used for a export which isn't used (= "semi-weak" reexport)
          //    index.js:     `import {bar} from "./lib"; ...`
          //    lib/index.js: `export * from "./foo.js"; export * from "./bar.js";`
          //    lib/foo.js:   `import { data } from "./bar.js"; export const foo = data + " esm2";`
          assetNode.usedSymbols.size > 0 ||
          namespaceReexportedSymbols.size > 0
        ) {
          let depSymbols = dep.value.symbols;
          if (!depSymbols) continue;

          if (depSymbols.get('*')?.local === '*') {
            for (let s of namespaceReexportedSymbols) {
              // We need to propagate the namespaceReexportedSymbols to all namespace dependencies (= even wrong ones because we don't know yet)
              depUsedSymbolsDown.add(s);
            }
          }

          for (let [symbol, {local}] of depSymbols) {
            // Was already handled above
            if (local === '*') continue;

            if (!assetSymbolsInverse || !depSymbols.get(symbol)?.isWeak) {
              // Bailout or non-weak symbol (= used in the asset itself = not a reexport)
              depUsedSymbolsDown.add(symbol);
            } else {
              let reexportedExportSymbols = assetSymbolsInverse.get(local);
              if (reexportedExportSymbols == null) {
                // not reexported = used in asset itself
                depUsedSymbolsDown.add(symbol);
              } else if (assetNode.usedSymbols.has('*')) {
                // we need everything
                depUsedSymbolsDown.add(symbol);

                [...reexportedExportSymbols].forEach(s =>
                  assetNode.usedSymbols.delete(s),
                );
              } else {
                let usedReexportedExportSymbols = [
                  ...reexportedExportSymbols,
                ].filter(s => assetNode.usedSymbols.has(s));
                if (usedReexportedExportSymbols.length > 0) {
                  // The symbol is indeed a reexport, so it's not used from the asset itself
                  depUsedSymbolsDown.add(symbol);

                  usedReexportedExportSymbols.forEach(s =>
                    assetNode.usedSymbols.delete(s),
                  );
                }
              }
            }
          }
        } else {
          depUsedSymbolsDown.clear();
        }
        if (!equalSet(depUsedSymbolsDownOld, depUsedSymbolsDown)) {
          dep.usedSymbolsDownDirty = true;
          dep.usedSymbolsUpDirtyDown = true;
        }
      }
    });

    // Because namespace reexports introduce ambiguity, go up the graph from the leaves to the
    // root and remove requested symbols that aren't actually exported
    this.propagateSymbolsUp((assetNode, incomingDeps, outgoingDeps) => {
      invariant(assetNode.type === 'asset');

      let assetSymbols: ?$ReadOnlyMap<
        Symbol,
        {|local: Symbol, loc: ?InternalSourceLocation, meta?: ?Meta|},
      > = assetNode.value.symbols;

      let assetSymbolsInverse = null;
      if (assetSymbols) {
        assetSymbolsInverse = new Map<Symbol, Set<Symbol>>();
        for (let [s, {local}] of assetSymbols) {
          let set = assetSymbolsInverse.get(local);
          if (!set) {
            set = new Set();
            assetSymbolsInverse.set(local, set);
          }
          set.add(s);
        }
      }

      let reexportedSymbols = new Set<Symbol>();
      for (let outgoingDep of outgoingDeps) {
        let outgoingDepSymbols = outgoingDep.value.symbols;
        if (!outgoingDepSymbols) continue;

        // excluded, assume everything that is requested exists
        if (
          this.assetGraph.getNodeIdsConnectedFrom(
            this.assetGraph.getNodeIdByContentKey(outgoingDep.id),
          ).length === 0
        ) {
          outgoingDep.usedSymbolsDown.forEach(s =>
            outgoingDep.usedSymbolsUp.add(s),
          );
        }

        if (outgoingDepSymbols.get('*')?.local === '*') {
          outgoingDep.usedSymbolsUp.forEach(s => reexportedSymbols.add(s));
        }

        for (let s of outgoingDep.usedSymbolsUp) {
          if (!outgoingDep.usedSymbolsDown.has(s)) {
            // usedSymbolsDown is a superset of usedSymbolsUp
            continue;
          }

          let local = outgoingDepSymbols.get(s)?.local;

          if (local == null) {
            // Caused by '*' => '*', already handled
            continue;
          }

          let reexported = assetSymbolsInverse?.get(local);
          if (reexported != null) {
            reexported.forEach(s => reexportedSymbols.add(s));
          }
        }
      }

      let errors: Array<Diagnostic> = [];

      for (let incomingDep of incomingDeps) {
        let incomingDepUsedSymbolsUpOld = incomingDep.usedSymbolsUp;
        incomingDep.usedSymbolsUp = new Set();
        let incomingDepSymbols = incomingDep.value.symbols;
        if (!incomingDepSymbols) continue;

        let hasNamespaceReexport = incomingDepSymbols.get('*')?.local === '*';
        for (let s of incomingDep.usedSymbolsDown) {
          if (
            assetSymbols == null || // Assume everything could be provided if symbols are cleared
            assetNode.usedSymbols.has(s) ||
            reexportedSymbols.has(s) ||
            s === '*'
          ) {
            incomingDep.usedSymbolsUp.add(s);
          } else if (!hasNamespaceReexport) {
            let loc = incomingDep.value.symbols?.get(s)?.loc;
            let [resolutionNodeId] = this.assetGraph.getNodeIdsConnectedFrom(
              this.assetGraph.getNodeIdByContentKey(incomingDep.id),
            );
            let resolution = nullthrows(
              this.assetGraph.getNode(resolutionNodeId),
            );
            invariant(resolution && resolution.type === 'asset_group');

            errors.push({
              message: md`${fromProjectPathRelative(
                resolution.value.filePath,
              )} does not export '${s}'`,
              origin: '@parcel/core',
              codeFrames: loc
                ? [
                    {
                      filePath:
                        fromProjectPath(
                          this.options.projectRoot,
                          loc?.filePath,
                        ) ?? undefined,
                      language: assetNode.value.type,
                      codeHighlights: [
                        {
                          start: loc.start,
                          end: loc.end,
                        },
                      ],
                    },
                  ]
                : undefined,
            });
          }
        }

        if (!equalSet(incomingDepUsedSymbolsUpOld, incomingDep.usedSymbolsUp)) {
          incomingDep.usedSymbolsUpDirtyUp = true;
        }

        incomingDep.excluded = false;
        if (
          incomingDep.value.symbols != null &&
          incomingDep.usedSymbolsUp.size === 0
        ) {
          let assetGroups = this.assetGraph.getNodeIdsConnectedFrom(
            this.assetGraph.getNodeIdByContentKey(incomingDep.id),
          );
          if (assetGroups.length === 1) {
            let [assetGroupId] = assetGroups;
            let assetGroup = nullthrows(this.assetGraph.getNode(assetGroupId));
            if (
              assetGroup.type === 'asset_group' &&
              assetGroup.value.sideEffects === false
            ) {
              incomingDep.excluded = true;
            }
          } else {
            invariant(assetGroups.length === 0);
          }
        }
      }
      return errors;
    });
  }

  propagateSymbolsDown(
    visit: (
      assetNode: AssetNode,
      incoming: $ReadOnlyArray<DependencyNode>,
      outgoing: $ReadOnlyArray<DependencyNode>,
    ) => void,
  ) {
    let rootNodeId = nullthrows(
      this.assetGraph.rootNodeId,
      'A root node is required to traverse',
    );
    let queue: Set<NodeId> = new Set([rootNodeId]);
    let visited = new Set<NodeId>();

    while (queue.size > 0) {
      let queuedNodeId = nullthrows(queue.values().next().value);
      queue.delete(queuedNodeId);

      let outgoing = this.assetGraph.getNodeIdsConnectedFrom(queuedNodeId);
      let node = nullthrows(this.assetGraph.getNode(queuedNodeId));

      let wasNodeDirty = false;
      if (node.type === 'dependency' || node.type === 'asset_group') {
        wasNodeDirty = node.usedSymbolsDownDirty;
        node.usedSymbolsDownDirty = false;
      } else if (node.type === 'asset' && node.usedSymbolsDownDirty) {
        visit(
          node,
          this.assetGraph.getIncomingDependencies(node.value).map(d => {
            let dep = this.assetGraph.getNodeByContentKey(d.id);
            invariant(dep && dep.type === 'dependency');
            return dep;
          }),
          outgoing.map(dep => {
            let depNode = nullthrows(this.assetGraph.getNode(dep));
            invariant(depNode.type === 'dependency');
            return depNode;
          }),
        );
        node.usedSymbolsDownDirty = false;
      }

      visited.add(queuedNodeId);
      for (let child of outgoing) {
        let childNode = nullthrows(this.assetGraph.getNode(child));
        let childDirty = false;
        if (
          (childNode.type === 'asset' || childNode.type === 'asset_group') &&
          wasNodeDirty
        ) {
          childNode.usedSymbolsDownDirty = true;
          childDirty = true;
        } else if (childNode.type === 'dependency') {
          childDirty = childNode.usedSymbolsDownDirty;
        }
        if (!visited.has(child) || childDirty) {
          queue.add(child);
        }
      }
    }
  }

  propagateSymbolsUp(
    visit: (
      assetNode: AssetNode,
      incoming: $ReadOnlyArray<DependencyNode>,
      outgoing: $ReadOnlyArray<DependencyNode>,
    ) => Array<Diagnostic>,
  ): void {
    let rootNodeId = nullthrows(
      this.assetGraph.rootNodeId,
      'A root node is required to traverse',
    );

    let errors = new Map<NodeId, Array<Diagnostic>>();

    let dirtyDeps = new Set<NodeId>();
    let visited = new Set([rootNodeId]);
    // post-order dfs
    const walk = (nodeId: NodeId) => {
      let node = nullthrows(this.assetGraph.getNode(nodeId));
      let outgoing = this.assetGraph.getNodeIdsConnectedFrom(nodeId);
      for (let childId of outgoing) {
        if (!visited.has(childId)) {
          visited.add(childId);
          walk(childId);
          let child = nullthrows(this.assetGraph.getNode(childId));
          if (node.type === 'asset') {
            invariant(child.type === 'dependency');
            if (child.usedSymbolsUpDirtyUp) {
              node.usedSymbolsUpDirty = true;
              child.usedSymbolsUpDirtyUp = false;
            }
          }
        }
      }

      if (node.type === 'asset') {
        let incoming = this.assetGraph
          .getIncomingDependencies(node.value)
          .map(d => {
            let n = this.assetGraph.getNodeByContentKey(d.id);
            invariant(n && n.type === 'dependency');
            return n;
          });
        for (let dep of incoming) {
          if (dep.usedSymbolsUpDirtyDown) {
            dep.usedSymbolsUpDirtyDown = false;
            node.usedSymbolsUpDirty = true;
          }
        }
        if (node.usedSymbolsUpDirty) {
          node.usedSymbolsUpDirty = false;
          let e = visit(
            node,
            incoming,
            outgoing.map(depNodeId => {
              let depNode = nullthrows(this.assetGraph.getNode(depNodeId));
              invariant(depNode.type === 'dependency');
              return depNode;
            }),
          );
          if (e.length > 0) {
            errors.set(nodeId, e);
          } else {
            errors.delete(nodeId);
          }
        }
      } else if (node.type === 'dependency') {
        if (node.usedSymbolsUpDirtyUp) {
          dirtyDeps.add(nodeId);
        } else {
          dirtyDeps.delete(nodeId);
        }
      }
    };
    walk(rootNodeId);
    // traverse circular dependencies if necessary (ancestors of `dirtyDeps`)
    visited = new Set();
    let queue = new Set(dirtyDeps);
    while (queue.size > 0) {
      let queuedNodeId = nullthrows(queue.values().next().value);
      queue.delete(queuedNodeId);
      visited.add(queuedNodeId);
      let node = nullthrows(this.assetGraph.getNode(queuedNodeId));
      if (node.type === 'asset') {
        let incoming = this.assetGraph
          .getIncomingDependencies(node.value)
          .map(dep => {
            let depNode = this.assetGraph.getNodeByContentKey(dep.id);
            invariant(depNode && depNode.type === 'dependency');
            return depNode;
          });
        let outgoing = this.assetGraph
          .getNodeIdsConnectedFrom(queuedNodeId)
          .map(depNodeId => {
            let depNode = nullthrows(this.assetGraph.getNode(depNodeId));

            invariant(depNode.type === 'dependency');
            return depNode;
          });
        for (let dep of outgoing) {
          if (dep.usedSymbolsUpDirtyUp) {
            node.usedSymbolsUpDirty = true;
            dep.usedSymbolsUpDirtyUp = false;
          }
        }
        if (node.usedSymbolsUpDirty) {
          let e = visit(node, incoming, outgoing);
          if (e.length > 0) {
            errors.set(queuedNodeId, e);
          } else {
            errors.delete(queuedNodeId);
          }
        }
        for (let i of incoming) {
          if (i.usedSymbolsUpDirtyUp) {
            queue.add(this.assetGraph.getNodeIdByContentKey(i.id));
          }
        }
      } else {
        let connectedNodes = this.assetGraph.getNodeIdsConnectedTo(
          queuedNodeId,
        );
        if (connectedNodes.length > 0) {
          queue.add(...connectedNodes);
        }
      }
    }
    // Just throw the first error. Since errors can bubble (e.g. reexporting a reexported symbol also fails),
    // determining which failing export is the root cause is nontrivial (because of circular dependencies).
    if (errors.size > 0) {
      throw new ThrowableDiagnostic({
        diagnostic: [...errors.values()][0],
      });
    }
  }

  shouldSkipRequest(nodeId: NodeId): boolean {
    let node = nullthrows(this.assetGraph.getNode(nodeId));
    return (
      node.complete === true ||
      !typesWithRequests.has(node.type) ||
      (node.correspondingRequest != null &&
        this.api.canSkipSubrequest(node.correspondingRequest))
    );
  }

  queueCorrespondingRequest(
    nodeId: NodeId,
    errors: Array<Error>,
  ): Promise<mixed> {
    let promise;
    let node = nullthrows(this.assetGraph.getNode(nodeId));
    switch (node.type) {
      case 'entry_specifier':
        promise = this.runEntryRequest(node.value);
        break;
      case 'entry_file':
        promise = this.runTargetRequest(node.value);
        break;
      case 'dependency':
        promise = this.runPathRequest(node.value);
        break;
      case 'asset_group':
        promise = this.runAssetRequest(node.value);
        break;
      default:
        throw new Error(
          `Can not queue corresponding request of node with type ${node.type}`,
        );
    }
    return this.queue.add(() =>
      promise.then(null, error => errors.push(error)),
    );
  }

<<<<<<< HEAD
  async runEntryRequest(input: DependencySpecifier) {
    let prevEntries = !this.assetGraph.unsafeToBundleIncrementally
      ? this.assetGraph
          .getEntryAssets()
          .map(asset => asset.id)
          .sort()
      : [];

=======
  async runEntryRequest(input: ProjectPath) {
>>>>>>> 946b1419
    let request = createEntryRequest(input);
    let result = await this.api.runRequest<ProjectPath, EntryResult>(request, {
      force: true,
    });
    this.assetGraph.resolveEntry(request.input, result.entries, request.id);

    if (!this.assetGraph.unsafeToBundleIncrementally) {
      let currentEntries = this.assetGraph
        .getEntryAssets()
        .map(asset => asset.id)
        .sort();
      let didEntriesChange =
        prevEntries.length !== currentEntries.length ||
        prevEntries.every(
          (entryId, index) => entryId === currentEntries[index],
        );

      didEntriesChange && this.assetGraph.markUnsafeToBundleIncrementally();
    }
  }

  async runTargetRequest(input: Entry) {
    let request = createTargetRequest(input);
    let targets = await this.api.runRequest<Entry, Array<Target>>(request, {
      force: true,
    });
    this.assetGraph.resolveTargets(request.input, targets, request.id);
  }

  async runPathRequest(input: Dependency) {
    let request = createPathRequest({dependency: input, name: this.name});
    let result = await this.api.runRequest<PathRequestInput, ?AssetGroup>(
      request,
      {force: true},
    );
    this.assetGraph.resolveDependency(input, result, request.id);
  }

  async runAssetRequest(input: AssetGroup) {
    this.assetRequests.push(input);
    let request = createAssetRequest({
      ...input,
      name: this.name,
      optionsRef: this.optionsRef,
    });
    let assets = await this.api.runRequest<AssetRequestInput, Array<Asset>>(
      request,
      {force: true},
    );

    if (assets != null) {
      for (let asset of assets) {
        if (!this.assetGraph.unsafeToBundleIncrementally) {
          let otherAsset = this.assetGraph.getNodeByContentKey(asset.id);
          if (otherAsset != null) {
            invariant(otherAsset.type === 'asset');
            if (!this._areDependenciesEqualForAssets(asset, otherAsset.value)) {
              this.assetGraph.markUnsafeToBundleIncrementally();
            }
          } else {
            // adding a new entry or dependency
            this.assetGraph.markUnsafeToBundleIncrementally();
          }
        }
        this.changedAssets.set(asset.id, asset);
      }
      this.assetGraph.resolveAssetGroup(input, assets, request.id);
    } else {
      this.assetGraph.markUnsafeToBundleIncrementally();
    }
  }

  /**
   * Used for incremental bundling of modified assets
   */
  _areDependenciesEqualForAssets(asset: Asset, otherAsset: Asset): boolean {
    let assetDependencies = Array.from(asset?.dependencies.keys()).sort();
    let otherAssetDependencies = Array.from(
      otherAsset?.dependencies.keys(),
    ).sort();

    if (assetDependencies.length !== otherAssetDependencies.length) {
      return false;
    }

    return assetDependencies.every((key, index) => {
      if (key !== otherAssetDependencies[index]) {
        return false;
      }

      return equalSet(
        new Set(asset?.dependencies.get(key)?.symbols?.keys()),
        new Set(otherAsset?.dependencies.get(key)?.symbols?.keys()),
      );
    });
  }
}

function equalSet<T>(a: $ReadOnlySet<T>, b: $ReadOnlySet<T>) {
  return a.size === b.size && [...a].every(i => b.has(i));
}<|MERGE_RESOLUTION|>--- conflicted
+++ resolved
@@ -802,8 +802,7 @@
     );
   }
 
-<<<<<<< HEAD
-  async runEntryRequest(input: DependencySpecifier) {
+  async runEntryRequest(input: ProjectPath) {
     let prevEntries = !this.assetGraph.unsafeToBundleIncrementally
       ? this.assetGraph
           .getEntryAssets()
@@ -811,9 +810,6 @@
           .sort()
       : [];
 
-=======
-  async runEntryRequest(input: ProjectPath) {
->>>>>>> 946b1419
     let request = createEntryRequest(input);
     let result = await this.api.runRequest<ProjectPath, EntryResult>(request, {
       force: true,
